--- conflicted
+++ resolved
@@ -1,34 +1,25 @@
 # Gitlet Design Document
 
-<<<<<<< HEAD
 **Name**: Nvvvy
-=======
-**Name**: sean
->>>>>>> 5bda05fc
 
 ## Classes and Data Structures
 
-### Blob
+### Class 1
 
 #### Fields
 
 1. Field 1
 2. Field 2
 
-<<<<<<< HEAD
 
-### Commit
-=======
 ### Class 2
->>>>>>> 5bda05fc
 
 #### Fields
 
 1. Field 1
 2. Field 2
 
+
 ## Algorithms
 
 ## Persistence
-
-
